--- conflicted
+++ resolved
@@ -1,11 +1,7 @@
 import unittest
 
-<<<<<<< HEAD
+import numpy as np
 from numpy import array
-=======
-import numpy as np
-from numpy import array, matrix
->>>>>>> 451d6574
 from numpy.testing import assert_array_equal
 from pandas import DataFrame
 from .context import helpers
