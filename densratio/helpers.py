--- conflicted
+++ resolved
@@ -1,11 +1,7 @@
-<<<<<<< HEAD
-from numpy import array, ndarray, result_type
-=======
 import numpy as np
 
-from numpy import array, matrix, ndarray, result_type
+from numpy import array, ndarray, result_type
 from warnings import warn
->>>>>>> 451d6574
 
 
 np_float = result_type(float)
