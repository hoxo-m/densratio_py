# -*- coding: utf-8 -*-

"""
densratio.core
~~~~~~~~~~~~~~

Estimate Density Ratio p(x)/q(y)
"""

from numpy import linspace
from .RuLSIF import RuLSIF
from .helpers import to_numpy_matrix


def densratio(x, y, alpha=0, sigma_range="auto", lambda_range="auto", kernel_num=100, verbose=True):
    """ Estimate alpha-mixture Density Ratio p(X)/(alpha*p(X) + (1 - alpha)*q(Y))

    Arguments:
        x: sample from p(X).
        y: sample from q(Y).
        alpha: Default 0 - corresponds to ordinary density ratio.
        sigma_range: search range of Gaussian kernel bandwidth.
            Default "auto" means 10^-3, 10^-2, ..., 10^9.
        lambda_range: search range of regularization parameter for uLSIF.
            Default "auto" means 10^-3, 10^-2, ..., 10^9.
        kernel_num: number of kernels. Default 100.
        verbose: indicator to print messages. Default True.

    Returns:
        densratio.DensityRatio object which has `compute_density_ratio()`.

    Raises:
        ValueError: if dimension of x != dimension of y

    Usage::
      >>> from scipy.stats import norm
      >>> from densratio import densratio

      >>> x = norm.rvs(size=200, loc=1, scale=1./8)
      >>> y = norm.rvs(size=200, loc=1, scale=1./2)
      >>> result = densratio(x, y, alpha=0.7)
      >>> print(result)

      >>> density_ratio = result.compute_density_ratio(y)
      >>> print(density_ratio)
    """

    x = to_numpy_matrix(x)
    y = to_numpy_matrix(y)

    if x.shape[1] != y.shape[1]:
        raise ValueError("x and y must be same dimensions.")

<<<<<<< HEAD
    if not sigma_range or (isinstance(sigma_range, str) and sigma_range == "auto"):
        sigma_range = 10 ** linspace(-3, 1, 9)
    if not lambda_range or (isinstance(lambda_range, str) and lambda_range == "auto"):
        lambda_range = 10 ** linspace(-3, 1, 9)
=======
    if not sigma_range or sigma_range == "auto":
        sigma_range = 10 ** linspace(-3, 9, 13)
    if not lambda_range or lambda_range == "auto":
        lambda_range = 10 ** linspace(-3, 9, 13)
>>>>>>> 7b7f5127

    result = RuLSIF(x, y, alpha, sigma_range, lambda_range, kernel_num, verbose)
    return result<|MERGE_RESOLUTION|>--- conflicted
+++ resolved
@@ -51,17 +51,10 @@
     if x.shape[1] != y.shape[1]:
         raise ValueError("x and y must be same dimensions.")
 
-<<<<<<< HEAD
     if not sigma_range or (isinstance(sigma_range, str) and sigma_range == "auto"):
-        sigma_range = 10 ** linspace(-3, 1, 9)
+        sigma_range = 10 ** linspace(-3, 9, 13)
     if not lambda_range or (isinstance(lambda_range, str) and lambda_range == "auto"):
-        lambda_range = 10 ** linspace(-3, 1, 9)
-=======
-    if not sigma_range or sigma_range == "auto":
-        sigma_range = 10 ** linspace(-3, 9, 13)
-    if not lambda_range or lambda_range == "auto":
         lambda_range = 10 ** linspace(-3, 9, 13)
->>>>>>> 7b7f5127
 
     result = RuLSIF(x, y, alpha, sigma_range, lambda_range, kernel_num, verbose)
     return result